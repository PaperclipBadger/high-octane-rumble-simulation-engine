[flake8]
max-line-length = 88
<<<<<<< HEAD
extend-ignore = E203, E225, E401, E402
=======
extend-ignore = E203, E225, E501
>>>>>>> 9bd7aab1
<|MERGE_RESOLUTION|>--- conflicted
+++ resolved
@@ -1,7 +1,3 @@
 [flake8]
 max-line-length = 88
-<<<<<<< HEAD
-extend-ignore = E203, E225, E401, E402
-=======
-extend-ignore = E203, E225, E501
->>>>>>> 9bd7aab1
+extend-ignore = E203, E225, E501, E401, E402